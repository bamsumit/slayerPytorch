--- conflicted
+++ resolved
@@ -5,11 +5,6 @@
 h5py==3.2.1
 torch==2.2.0
 torchvision==0.8.2
-<<<<<<< HEAD
 setuptools>=70.0.0 # not directly required, pinned by Snyk to avoid a vulnerability
 wheel>=0.38.0 # not directly required, pinned by Snyk to avoid a vulnerability
-=======
-setuptools>=65.5.1 # not directly required, pinned by Snyk to avoid a vulnerability
-wheel>=0.38.0 # not directly required, pinned by Snyk to avoid a vulnerability
-pillow>=10.2.0 # not directly required, pinned by Snyk to avoid a vulnerability
->>>>>>> faa1c397
+pillow>=10.2.0 # not directly required, pinned by Snyk to avoid a vulnerability